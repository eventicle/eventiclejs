--- conflicted
+++ resolved
@@ -90,8 +90,6 @@
 
 export function elasticApmEventicle(apm): ApmApi {
 
-<<<<<<< HEAD
-=======
   const currentSpanFun = apm.currentSpan ? () => ({
     setType: type => apm.currentSpan.setType(type),
     getCurrentTraceID: () => (apm.currentSpan.traceparent),
@@ -99,7 +97,6 @@
     end: () => apm.currentSpan.end()
   }) : () => null;
 
->>>>>>> d504b514
   return {
     getCurrentTraceIds:  () => apm.currentTraceIds ? apm.currentTraceIds : {},
     endTransaction: () => apm.endTransaction(),
