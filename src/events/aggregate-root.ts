import {EventicleEvent, eventSourceName} from "./core/event-client";
import uuid = require("uuid");
import {dataStore} from "../datastore";
import logger from "../logger";
import {hashCode, lockManager} from "./lock-manager";

export abstract class AggregateRoot {

  readonly newEvents: EventicleEvent[] = []
  id: string;
  reducers: any

  constructor(readonly type: string) {}

  raiseEvent(event: EventicleEvent) {
    event.id = uuid.v4()
    if (!event.createdAt) {
      event.createdAt = new Date().getTime()
    }
    if (!event.source) {
      event.source = eventSourceName()
    }
    if (!event.domainId) {
      event.domainId = this.id
    }
    this.handleEvent(event)
    this.newEvents.push(event)
  }

  handleEvent(event: EventicleEvent) {
    let func = this.reducers[event.type]
    if (func) func.call(this, event)
    logger.trace(`${this.type} after applying ${event.type}`, this)
  }
}

function eventstreamname<T extends AggregateRoot>(type: { new (): T }) {
  let t = new type()
  return "aggregate-events-" + t.type
}

export default {
  /**
   * Replay and build an aggregate root into its current state.
   * @param type
   * @param id
   */
  load: async<T extends AggregateRoot>(type: { new (): T }, id: string): Promise<T> => {
    let t = new type()
    let ret = await dataStore().findEntity("system", eventstreamname(type), { domainId: id })

    if (ret && ret.length > 0) {
      ret[0].content.history.forEach(value => t.handleEvent(value))
      return t
    }

    return null
  },

  /**
   * Obtain the full stream of events that make up the history of an aggregate root.
   * @param type
   * @param id
   */
  history: async<T extends AggregateRoot>(type: { new (): T }, id: string): Promise<EventicleEvent[]> => {
    let ret = await dataStore().findEntity("system", eventstreamname(type), { domainId: id })

    if (ret && ret.length > 0) {
      return ret[0].content.history
    }

    return null
  },

  persist: async<T extends AggregateRoot>(aggregate: T): Promise<EventicleEvent[]> => {
    return lockManager().withLock(hashCode(aggregate.id), async () => {

      let storeType = "aggregate-events-" + aggregate.type
      let ret = JSON.parse(JSON.stringify(aggregate.newEvents))
      aggregate.newEvents.length = 0

      let entity = await dataStore().findEntity("system", storeType, { domainId: aggregate.id })

      if (!entity || entity.length == 0) {

<<<<<<< HEAD
      console.log("Creating!", aggregate)

      let instance = {
        domainId: aggregate.id,
        history: ret
      }
=======
        let instance = {
          domainId: aggregate.id,
          history: ret
        }
>>>>>>> 9245ed52

        await dataStore().createEntity("system", storeType, instance)

      } else {
        let instance = entity[0]
        instance.content.history.push(...ret)
        await dataStore().saveEntity("system", storeType, instance)
      }

      return ret
    }, () => {
      logger.warn("Failed to do the thing")
    })
  }
}<|MERGE_RESOLUTION|>--- conflicted
+++ resolved
@@ -83,19 +83,10 @@
 
       if (!entity || entity.length == 0) {
 
-<<<<<<< HEAD
-      console.log("Creating!", aggregate)
-
-      let instance = {
-        domainId: aggregate.id,
-        history: ret
-      }
-=======
         let instance = {
           domainId: aggregate.id,
           history: ret
         }
->>>>>>> 9245ed52
 
         await dataStore().createEntity("system", storeType, instance)
 
